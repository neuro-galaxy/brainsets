from snakemake.utils import min_version
min_version("6.0")

local_env = snakemake.shell(f"source ./detect_environment.sh", read=True).strip()
print(f"Using environment {local_env}, as determined by detect_environment.sh")
configfile: f"configs/environments/{local_env}.yaml"

def expand_path(path):
    # Expands environment variables like $VAR
    path = os.path.expandvars(path)

    # Expands the '~' symbol to the user's home directory
    path = os.path.expanduser(path)

    return path

# get various paths from config file
config["TMP_DIR"] = expand_path(f"{config['tmp_dir']}")
config["RAW_DIR"] = expand_path(f"{config['raw_dir']}/raw")
config["PROCESSED_DIR"] = expand_path(f"{config['processed_dir']}/processed")
config["COMPRESSED_DIR"] = expand_path(f"{config['compressed_dir']}/compressed")
config["UNCOMPRESSED_DIR"] = expand_path(f"{config['uncompressed_dir']}/uncompressed")


# include all snakefiles for all individual datasets
# includes are relative to the directory of the Snakefile in which they occur
module allen_visual_behavior_neuropixels_module:
    snakefile: "data/scripts/allen_visual_behavior_neuropixels/Snakefile"
    config: config
use rule * from allen_visual_behavior_neuropixels_module as allen_visual_behavior_neuropixels_*
use rule all from allen_visual_behavior_neuropixels_module as allen_visual_behavior_neuropixels

module perich_miller_module:
    snakefile: "data/scripts/perich_miller/Snakefile"
    config: config
use rule * from perich_miller_module as perich_miller_*
use rule all from perich_miller_module as perich_miller

module willett_shenoy_module:
    snakefile: "data/scripts/willett_shenoy/Snakefile"
    config: config
use rule * from willett_shenoy_module as willett_shenoy_*
use rule all from willett_shenoy_module as willett_shenoy

module odoherty_sabes_module:
    snakefile: "data/scripts/odoherty_sabes/Snakefile"
    config: config
use rule * from odoherty_sabes_module as odoherty_sabes_*
use rule all from odoherty_sabes_module as odoherty_sabes

<<<<<<< HEAD
module bouchard_chang_module:
    snakefile: "data/scripts/bouchard_chang/Snakefile"
    config: config
use rule * from bouchard_chang_module as bouchard_chang_*
use rule all from bouchard_chang_module as bouchard_chang
=======
module churchland_shenoy_module:
    snakefile: "data/scripts/churchland_shenoy/Snakefile"
    config: config
use rule * from churchland_shenoy_module as churchland_shenoy_*
use rule all from churchland_shenoy_module as churchland_shenoy

module mc_maze_small_module:
    snakefile: "data/scripts/mc_maze_small/Snakefile"
    config: config
use rule * from mc_maze_small_module as mc_maze_small_*
use rule all from mc_maze_small_module as mc_maze_small
>>>>>>> 09cdd8be


# make rules that combine multiple datasets
rule poyo_neurips:
    input:
        perich_miller_module.rules.all.input,
        odoherty_sabes_module.rules.all.input,<|MERGE_RESOLUTION|>--- conflicted
+++ resolved
@@ -48,13 +48,6 @@
 use rule * from odoherty_sabes_module as odoherty_sabes_*
 use rule all from odoherty_sabes_module as odoherty_sabes
 
-<<<<<<< HEAD
-module bouchard_chang_module:
-    snakefile: "data/scripts/bouchard_chang/Snakefile"
-    config: config
-use rule * from bouchard_chang_module as bouchard_chang_*
-use rule all from bouchard_chang_module as bouchard_chang
-=======
 module churchland_shenoy_module:
     snakefile: "data/scripts/churchland_shenoy/Snakefile"
     config: config
@@ -66,7 +59,12 @@
     config: config
 use rule * from mc_maze_small_module as mc_maze_small_*
 use rule all from mc_maze_small_module as mc_maze_small
->>>>>>> 09cdd8be
+
+module bouchard_chang_module:
+    snakefile: "data/scripts/bouchard_chang/Snakefile"
+    config: config
+use rule * from bouchard_chang_module as bouchard_chang_*
+use rule all from bouchard_chang_module as bouchard_chang
 
 
 # make rules that combine multiple datasets

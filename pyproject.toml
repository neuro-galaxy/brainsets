[build-system]
requires = ["setuptools>=60.2.0"]
build-backend = "setuptools.build_meta"

[project]
name = "brainsets"
version = "0.1.3"
description = "A package for processing neural datasets"
readme = "README.md"
authors = [{ name = "Mehdi Azabou", email = "mehdiazabou@gmail.com" }]
license = { text = "MIT" }
classifiers = [
    "Programming Language :: Python :: 3",
    "License :: OSI Approved :: MIT License",
    "Operating System :: OS Independent",
]
requires-python = ">=3.10"
dependencies = [
    "temporaldata",
    "scipy>=1.10.1",
    "pynwb>=2.2.0",
    "setuptools>=60.2.0",
    "pandas>=1.5.3",
    "jsonschema>=4.21.1",
    "scikit-image>=0.19.3",
    "tqdm>=4.64.1",
    "rich>=13.3.2",
    "msgpack>=1.0.5",
    "pydantic>=2.0",
    "click>=8.1.3",
    "uv",
    "prompt_toolkit",
    "numpy>=1.14.0",
    "pulp<2.8",
    "ray>=2.30.0",
    "tomli; python_version < \"3.11\"", # tomllib was not part of stddlib before 3.11
]

[project.optional-dependencies]
dev = [
    "pytest~=7.2.1",
<<<<<<< HEAD
    "pytest-asyncio>=0.21.0",
=======
>>>>>>> 49211793
    "black==24.2.0",
    "pre-commit>=3.5.0",
    "flake8",
    "pytest-cov",
<<<<<<< HEAD
]
openneuro = [
    "aiofiles>=25.1.0",
    "boto3>=1.26.0",
    "dotenv>=0.9.9",
    "langchain>=1.1.0",
    "langchain-core>=1.0.0",
    "langgraph>=0.2.0",
    "langchain-cerebras>=0.6.0",
    "langchain-google-genai>=2.1.12",
    "langchain-google-vertexai>=2.1.2",
    "langchain-ollama>=0.3.10",
    "mne>=1.8.0",
    "openneuro-py>=2023.1.0",
    "sgqlc>=17.1",
=======
    "scikit-learn>=1.6.1",
>>>>>>> 49211793
]

[project.urls]
Homepage = "https://github.com/neuro-galaxy/brainsets"
Issues = "https://github.com/neuro-galaxy/brainsets/issues"
Documentation = "https://brainsets.readthedocs.io/en/latest/"

[project.scripts]
brainsets = "brainsets._cli:cli"

[tool.setuptools]
packages = [
    "brainsets",
    "brainsets.utils",
    "brainsets.taxonomy",
    "brainsets.processing",
    "brainsets._cli",
    "brainsets_pipelines",
]
include-package-data = true<|MERGE_RESOLUTION|>--- conflicted
+++ resolved
@@ -39,15 +39,12 @@
 [project.optional-dependencies]
 dev = [
     "pytest~=7.2.1",
-<<<<<<< HEAD
     "pytest-asyncio>=0.21.0",
-=======
->>>>>>> 49211793
     "black==24.2.0",
     "pre-commit>=3.5.0",
     "flake8",
     "pytest-cov",
-<<<<<<< HEAD
+    "scikit-learn>=1.6.1",
 ]
 openneuro = [
     "aiofiles>=25.1.0",
@@ -63,9 +60,6 @@
     "mne>=1.8.0",
     "openneuro-py>=2023.1.0",
     "sgqlc>=17.1",
-=======
-    "scikit-learn>=1.6.1",
->>>>>>> 49211793
 ]
 
 [project.urls]

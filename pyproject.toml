[build-system]
requires = ["setuptools>=60.2.0"]
build-backend = "setuptools.build_meta"

[project]
name = "brainsets"
version = "0.1.3"
description = "A package for processing neural datasets"
readme = "README.md"
authors = [{ name = "Mehdi Azabou", email = "mehdiazabou@gmail.com" }]
license = { text = "MIT" }
classifiers = [
    "Programming Language :: Python :: 3",
    "License :: OSI Approved :: MIT License",
    "Operating System :: OS Independent",
]
requires-python = ">=3.9"
dependencies = [
    "temporaldata",
    "scipy>=1.10.1",
    "pynwb>=2.2.0",
    "setuptools>=60.2.0",
    "pandas>=1.5.3",
    "jsonschema>=4.21.1",
    "scikit-image>=0.19.3",
    "tqdm>=4.64.1",
    "rich>=13.3.2",
    "msgpack>=1.0.5",
    "pydantic>=2.0",
    "click>=8.1.3",
    "uv",
    "prompt_toolkit",
    "numpy>=1.14.0",
    "pulp<2.8",
<<<<<<< HEAD
    "h5py>=3.14.0",
    "mne>=1.8.0",
    "scikit-learn>=1.0.0",
=======
    "ray>=2.30.0"
>>>>>>> 90f2d1f1
]

[project.optional-dependencies]
dev = ["pytest~=7.2.1", "black==24.2.0", "pre-commit>=3.5.0", "flake8", "pytest-cov"]

[project.urls]
Homepage = "https://github.com/neuro-galaxy/brainsets"
Issues = "https://github.com/neuro-galaxy/brainsets/issues"
Documentation = "https://brainsets.readthedocs.io/en/latest/"

[project.scripts]
brainsets = "brainsets._cli:cli"

[tool.setuptools]
packages = [
    "brainsets",
    "brainsets.utils",
    "brainsets.taxonomy",
    "brainsets.processing",
    "brainsets._cli",
    "brainsets_pipelines",
]
include-package-data = true<|MERGE_RESOLUTION|>--- conflicted
+++ resolved
@@ -32,17 +32,20 @@
     "prompt_toolkit",
     "numpy>=1.14.0",
     "pulp<2.8",
-<<<<<<< HEAD
+    "ray>=2.30.0",
     "h5py>=3.14.0",
     "mne>=1.8.0",
     "scikit-learn>=1.0.0",
-=======
-    "ray>=2.30.0"
->>>>>>> 90f2d1f1
 ]
 
 [project.optional-dependencies]
-dev = ["pytest~=7.2.1", "black==24.2.0", "pre-commit>=3.5.0", "flake8", "pytest-cov"]
+dev = [
+    "pytest~=7.2.1",
+    "black==24.2.0",
+    "pre-commit>=3.5.0",
+    "flake8",
+    "pytest-cov",
+]
 
 [project.urls]
 Homepage = "https://github.com/neuro-galaxy/brainsets"

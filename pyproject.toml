[build-system]
requires = ["setuptools>=60.2.0"]
build-backend = "setuptools.build_meta"

[project]
name = "brainsets"
version = "0.1.3"
description = "A package for processing neural datasets"
readme = "README.md"
authors = [{ name = "Mehdi Azabou", email = "mehdiazabou@gmail.com" }]
license = { text = "MIT" }
classifiers = [
    "Programming Language :: Python :: 3",
    "License :: OSI Approved :: MIT License",
    "Operating System :: OS Independent",
]
requires-python = ">=3.9"
dependencies = [
    "temporaldata",
    "scipy>=1.10.1",
    "pynwb>=2.2.0",
    "setuptools>=60.2.0",
    "pandas>=1.5.3",
    "jsonschema>=4.21.1",
    "scikit-image>=0.19.3",
    "tqdm>=4.64.1",
    "rich>=13.3.2",
    "msgpack>=1.0.5",
    "pydantic>=2.0",
    "click>=8.1.3",
    "uv",
    "prompt_toolkit",
    "numpy>=1.14.0",
    "pulp<2.8",
    "ray>=2.30.0",
<<<<<<< HEAD
=======
    "tomli; python_version < \"3.11\"", # tomllib was not part of stddlib before 3.11
>>>>>>> 148c3573
]

[project.optional-dependencies]
dev = [
    "pytest~=7.2.1",
    "black==24.2.0",
    "pre-commit>=3.5.0",
    "flake8",
    "pytest-cov",
    "scikit-learn>=1.6.1",
]

[project.urls]
Homepage = "https://github.com/neuro-galaxy/brainsets"
Issues = "https://github.com/neuro-galaxy/brainsets/issues"
Documentation = "https://brainsets.readthedocs.io/en/latest/"

[project.scripts]
brainsets = "brainsets._cli:cli"

[tool.setuptools]
packages = [
    "brainsets",
    "brainsets.utils",
    "brainsets.taxonomy",
    "brainsets.processing",
    "brainsets._cli",
    "brainsets_pipelines",
]
include-package-data = true<|MERGE_RESOLUTION|>--- conflicted
+++ resolved
@@ -33,10 +33,7 @@
     "numpy>=1.14.0",
     "pulp<2.8",
     "ray>=2.30.0",
-<<<<<<< HEAD
-=======
     "tomli; python_version < \"3.11\"", # tomllib was not part of stddlib before 3.11
->>>>>>> 148c3573
 ]
 
 [project.optional-dependencies]
